[tox]
minversion = 1.6
skipsdist = True
envlist = py26,py27,pep8

[testenv]
usedevelop = True
install_command = pip install --allow-external -U {opts} {packages}
setenv = VIRTUAL_ENV={envdir}
deps = -r{toxinidir}/requirements.txt
       -r{toxinidir}/test-requirements.txt
commands =
  python setup.py testr --slowest --testr-args='{posargs:}'

[tox:jenkins]
downloadcache = ~/cache/pip

[testenv:pep8]
commands =
  flake8 {posargs:teeth_agent}

[testenv:cover]
setenv = VIRTUAL_ENV={envdir}
commands =
  python setup.py testr --coverage {posargs:teeth_agent}

[testenv:venv]
commands = {posargs:}
<<<<<<< HEAD

[flake8]
# E711: ignored because it is normal to use "column == None" in sqlalchemy

ignore = E12,E711
builtins = _
exclude =  .venv,.git,.tox,dist,doc,*openstack/common*,*lib/python*,*egg,build,*ironic/nova*,tools

=======

[testenv:devenv]
envdir = devenv
usedevelop = True

[flake8]
# E711: ignored because it is normal to use "column == None" in sqlalchemy

ignore = E12,E711
builtins = _
exclude =  .venv,.git,.tox,dist,doc,*openstack/common*,*lib/python*,*egg,build,*ironic/nova*,tools

>>>>>>> 774bae01
[hacking]
import_exceptions = ironic.openstack.common.gettextutils._,testtools.matchers<|MERGE_RESOLUTION|>--- conflicted
+++ resolved
@@ -26,16 +26,6 @@
 
 [testenv:venv]
 commands = {posargs:}
-<<<<<<< HEAD
-
-[flake8]
-# E711: ignored because it is normal to use "column == None" in sqlalchemy
-
-ignore = E12,E711
-builtins = _
-exclude =  .venv,.git,.tox,dist,doc,*openstack/common*,*lib/python*,*egg,build,*ironic/nova*,tools
-
-=======
 
 [testenv:devenv]
 envdir = devenv
@@ -48,6 +38,5 @@
 builtins = _
 exclude =  .venv,.git,.tox,dist,doc,*openstack/common*,*lib/python*,*egg,build,*ironic/nova*,tools
 
->>>>>>> 774bae01
 [hacking]
 import_exceptions = ironic.openstack.common.gettextutils._,testtools.matchers