"""
Copyright 2013 Rackspace, Inc.

Licensed under the Apache License, Version 2.0 (the "License");
you may not use this file except in compliance with the License.
You may obtain a copy of the License at

   http://www.apache.org/licenses/LICENSE-2.0

Unless required by applicable law or agreed to in writing, software
distributed under the License is distributed on an "AS IS" BASIS,
WITHOUT WARRANTIES OR CONDITIONS OF ANY KIND, either express or implied.
See the License for the specific language governing permissions and
limitations under the License.
"""

import abc
import os
import subprocess

import stevedore

<<<<<<< HEAD
from teeth_agent import utils

from teeth_rest import encoding
=======
from teeth_agent import encoding
from teeth_agent.openstack.common import log
from teeth_agent import utils
>>>>>>> 774bae01

_global_manager = None


class HardwareSupport(object):
    """These are just guidelines to suggest values that might be returned by
    calls to `evaluate_hardware_support`. No HardwareManager in mainline
    teeth-agent will ever offer a value greater than `MAINLINE`. Service
    Providers should feel free to return values greater than SERVICE_PROVIDER
    to distinguish between additional levels of support.
    """
    NONE = 0
    GENERIC = 1
    MAINLINE = 2
    SERVICE_PROVIDER = 3


class HardwareType(object):
    MAC_ADDRESS = 'mac_address'


class HardwareInfo(encoding.Serializable):
    def __init__(self, type, id):
        self.type = type
        self.id = id

<<<<<<< HEAD
    def serialize(self, view):
=======
    def serialize(self):
>>>>>>> 774bae01
        return utils.get_ordereddict([
            ('type', self.type),
            ('id', self.id),
        ])


class BlockDevice(object):
    def __init__(self, name, size, start_sector):
        self.name = name
        self.size = size
        self.start_sector = start_sector


class NetworkInterface(object):
    def __init__(self, name, mac_addr):
        self.name = name
        self.mac_address = mac_addr
        # TODO(russellhaering): Pull these from LLDP
        self.switch_port_descr = None
        self.switch_chassis_descr = None


class HardwareManager(object):
    @abc.abstractmethod
    def evaluate_hardware_support(cls):
        pass

    @abc.abstractmethod
    def list_network_interfaces(self):
        pass

    @abc.abstractmethod
    def get_os_install_device(self):
        pass

    def list_hardware_info(self):
        hardware_info = []
        for interface in self.list_network_interfaces():
            hardware_info.append(HardwareInfo(HardwareType.MAC_ADDRESS,
                                              interface.mac_address))
        return hardware_info


class GenericHardwareManager(HardwareManager):
    def __init__(self):
        self.sys_path = '/sys'

        if os.path.isdir('/mnt/sys'):
            self.sys_path = '/mnt/sys'

    def evaluate_hardware_support(cls):
        return HardwareSupport.GENERIC

    def _get_interface_info(self, interface_name):
        addr_path = '{0}/class/net/{1}/address'.format(self.sys_path,
                                                     interface_name)
        addr_file = open(addr_path, 'r')
        mac_addr = addr_file.read().strip()
        return NetworkInterface(interface_name, mac_addr)

    def _is_device(self, interface_name):
        device_path = '{0}/class/net/{1}/device'.format(self.sys_path,
                                                      interface_name)
        return os.path.exists(device_path)

    def list_network_interfaces(self):
        iface_names = os.listdir('{0}/class/net'.format(self.sys_path))
        return [self._get_interface_info(name)
                for name in iface_names
                if self._is_device(name)]

    def _cmd(self, command):
        process = subprocess.Popen(command, stdout=subprocess.PIPE)
        return process.communicate()

    def _list_block_devices(self):
        report = self._cmd(['blockdev', '--report'])[0]
        lines = report.split('\n')
        lines = [line.split() for line in lines if line is not '']
        startsec_idx = lines[0].index('StartSec')
        device_idx = lines[0].index('Device')
        size_idx = lines[0].index('Size')
        return [BlockDevice(line[device_idx],
                            int(line[size_idx]),
                            int(line[startsec_idx]))
                for line
                in lines[1:]]

    def get_os_install_device(self):
        # Assume anything with a start sector other than 0, is a partition
        block_devices = [device for device in self._list_block_devices()
                         if device.start_sector == 0]

        # Find the first device larger than 4GB, assume it is the OS disk
        # TODO(russellhaering): This isn't a valid assumption in all cases,
        #                       is there a more reasonable default behavior?
        block_devices.sort(key=lambda device: device.size)
        for device in block_devices:
            if device.size >= (4 * pow(1024, 3)):
                return device.name


def _compare_extensions(ext1, ext2):
    mgr1 = ext1.obj
    mgr2 = ext2.obj
    return mgr1.evaluate_hardware_support() - mgr2.evaluate_hardware_support()


def get_manager():
    global _global_manager

    if not _global_manager:
        LOG = log.getLogger()
        extension_manager = stevedore.ExtensionManager(
            namespace='teeth_agent.hardware_managers',
            invoke_on_load=True)

        # There will always be at least one extension available (the
        # GenericHardwareManager).
        preferred_extension = sorted(extension_manager, _compare_extensions)[0]
        preferred_manager = preferred_extension.obj

        if preferred_manager.evaluate_hardware_support() <= 0:
            raise RuntimeError('No suitable HardwareManager could be found')

        LOG.info('selected hardware manager {0}'.format(
                 preferred_extension.entry_point_target))

        _global_manager = preferred_manager

    return _global_manager<|MERGE_RESOLUTION|>--- conflicted
+++ resolved
@@ -20,15 +20,9 @@
 
 import stevedore
 
-<<<<<<< HEAD
-from teeth_agent import utils
-
-from teeth_rest import encoding
-=======
 from teeth_agent import encoding
 from teeth_agent.openstack.common import log
 from teeth_agent import utils
->>>>>>> 774bae01
 
 _global_manager = None
 
@@ -55,11 +49,7 @@
         self.type = type
         self.id = id
 
-<<<<<<< HEAD
-    def serialize(self, view):
-=======
     def serialize(self):
->>>>>>> 774bae01
         return utils.get_ordereddict([
             ('type', self.type),
             ('id', self.id),
